--- conflicted
+++ resolved
@@ -15,11 +15,7 @@
 SECRETS_FILE_PATH=$(DIR_PRIV)$(SECRETS_FILE_NAME)
 
 # configuration file used for tests, create your own from template in "docs"
-<<<<<<< HEAD
 TEST_CONF_FILE_BASE=test_env.conf
-=======
-TEST_CONF_FILE_BASE=test.acli.conf
->>>>>>> 3127cc4a
 TEST_CONF_FILE_PATH=$(DIR_PRIV)$(TEST_CONF_FILE_BASE)
 
 # just the name of the command line tool as in bin folder
